#pragma warning disable CS8632 // The annotation for nullable reference types should only be used in code within a '#nullable' annotations context.
using System;
using System.Collections.Generic;
using System.ComponentModel;
using System.Linq;
using System.Reflection;
using System.Text;
using com.MiAO.Unity.MCP.Common;
using com.IvanMurzak.ReflectorNet.Model.Unity;
using com.MiAO.Unity.MCP.Utils;
using com.IvanMurzak.ReflectorNet.Model;
using com.IvanMurzak.ReflectorNet.Utils;
using com.IvanMurzak.ReflectorNet;
using UnityEditor;
using UnityEditor.SceneManagement;
using UnityEngine;

namespace com.MiAO.Unity.MCP.Editor.API
{



    public partial class Tool_GameObject
    {
        private class ModificationResult
        {
            public bool Success { get; set; }
            public string Message { get; set; } = "";
        }
        [McpPluginTool
        (
            "GameObject_Manage",
            Title = "Manage GameObjects - Create, Destroy, Duplicate, Modify, SetParent, SetActive, SetComponentActive"
        )]
        [Description(@"Manage comprehensive GameObject operations including:
- create: Create a new GameObject at specific path
- destroy: Remove a GameObject and all nested GameObjects recursively
- duplicate: Clone GameObjects in opened Prefab or in a Scene
- modify: Update GameObjects and/or attached component's field and properties (IMPORTANT: For GameObject properties like name/tag/layer, use ""props"" array: [{""typeName"": ""UnityEngine.GameObject"", ""props"": [{""name"": ""name"", ""typeName"": ""System.String"", ""value"": ""NewName""}]}]. For Transform position/rotation, use: [{""typeName"": ""UnityEngine.Transform"", ""props"": [{""name"": ""position"", ""typeName"": ""UnityEngine.Vector3"", ""value"": {""x"": 1, ""y"": 2, ""z"": 3}}]}]. For array (such as Transform[]), use: [{""typeName"": ""UnityEngine.Transform"", ""fields"": [{""name"": ""publicArray"", ""typeName"": ""UnityEngine.Transform[]"", ""value"": [-42744, -42754, -42768]}]}]. Always use ""props"" for properties, ""fields"" for public variables. )
- setParent: Assign parent GameObject for target GameObjects
- setActive: Set active state of GameObjects
- setComponentActive: Enable/disable specific components on GameObjects")]
        public string Operations
        (
            [Description("Operation type: 'create', 'destroy', 'duplicate', 'modify', 'setParent', 'setActive', 'setComponentActive'")]
            string operation,
            [Description("GameObject reference for operations (required for destroy, duplicate, modify, setParent, setActive, setComponentActive)")]
            GameObjectRef? gameObjectRef = null,
            [Description("List of GameObject references for operations that support multiple objects")]
            GameObjectRefList? gameObjectRefs = null,
            [Description("For create: Name of the new GameObject")]
            string? name = null,
            [Description("For create/setParent: Parent GameObject reference")]
            GameObjectRef? parentGameObjectRef = null,
            [Description("For create: Transform position of the GameObject")]
            Vector3? position = null,
            [Description("For create: Transform rotation of the GameObject in Euler angles")]
            Vector3? rotation = null,
            [Description("For create: Transform scale of the GameObject")]
            Vector3? scale = null,
            [Description("For create: Array of positions for batch creation")]
            Vector3[]? positions = null,
            [Description("For create: Array of rotations for batch creation")]
            Vector3[]? rotations = null,
            [Description("For create: World or Local space of transform")]
            bool isLocalSpace = false,
            [Description("For create: -1 - No primitive type; 0 - Cube; 1 - Sphere; 2 - Capsule; 3 - Cylinder; 4 - Plane; 5 - Quad")]
            int primitiveType = -1,
            [Description("For modify: GameObject modification data")]
            SerializedMemberList? gameObjectDiffs = null,
            [Description("For setParent: Whether GameObject's world position should remain unchanged when setting parent")]
            bool worldPositionStays = true,
            [Description("For setActive: Whether to set GameObject active (true) or inactive (false)")]
            bool active = true,
            [Description("For setComponentActive: Full component type name to enable/disable (e.g., 'UnityEngine.MeshRenderer')")]
            string? componentTypeName = null,
            [Description("For setComponentActive: Whether to enable (true) or disable (false) the component")]
            bool? componentActive = true
        )
        {
            return operation.ToLower() switch
            {
                "create" => CreateGameObject(name, parentGameObjectRef, position, rotation, scale, positions, rotations, isLocalSpace, primitiveType),
                "destroy" => DestroyGameObject(gameObjectRef),
                "duplicate" => DuplicateGameObjects(gameObjectRefs ?? (gameObjectRef != null ? new GameObjectRefList { gameObjectRef } : new GameObjectRefList())),
                "modify" => ModifyGameObjects(gameObjectDiffs, gameObjectRefs ?? (gameObjectRef != null ? GenerateGameObjectRefListFromSingleGameObjectRef(gameObjectRef, gameObjectDiffs?.Count ?? 0) : new GameObjectRefList())),
                "setparent" => SetParentGameObjects(gameObjectRefs ?? (gameObjectRef != null ? new GameObjectRefList { gameObjectRef } : new GameObjectRefList()), parentGameObjectRef, worldPositionStays),
                "setactive" => SetActiveGameObjects(gameObjectRefs ?? (gameObjectRef != null ? new GameObjectRefList { gameObjectRef } : new GameObjectRefList()), active),
                "setcomponentactive" => SetComponentActiveGameObjects(gameObjectRefs ?? (gameObjectRef != null ? new GameObjectRefList { gameObjectRef } : new GameObjectRefList()), componentTypeName, componentActive),
                _ => "[Error] Invalid operation. Valid operations: 'create', 'destroy', 'duplicate', 'modify', 'setParent', 'setActive', 'setComponentActive'"
            };
        }

        private GameObjectRefList GenerateGameObjectRefListFromSingleGameObjectRef(GameObjectRef gameObjectRef, int copiesCount)
        {
            var list = new GameObjectRefList();
            for (int i = 0; i < copiesCount; i++)
            {
                list.Add(gameObjectRef);
            }
            return list;
        }



        private GameObject FindGameObjectByPath(string path)
        {
            if (string.IsNullOrEmpty(path))
                return null;
                
            var parts = path.Split('/');
            GameObject current = null;
            
            // Find root object
            foreach (var rootGo in UnityEngine.SceneManagement.SceneManager.GetActiveScene().GetRootGameObjects())
            {
                if (rootGo.name == parts[0])
                {
                    current = rootGo;
                    break;
                }
            }
            
            if (current == null)
                return null;
                
            // Find child objects in sequence
            for (int i = 1; i < parts.Length; i++)
            {
                var childTransform = current.transform.Find(parts[i]);
                if (childTransform == null)
                    return null;
                current = childTransform.gameObject;
            }
            
            return current;
        }

        private GameObject FindGameObjectByName(string name)
        {
            if (string.IsNullOrEmpty(name))
                return null;
                
            // First try Unity's Find method (can only find root-level objects)
            var rootObj = GameObject.Find(name);
            if (rootObj != null)
                return rootObj;
                
            // If not found, traverse all objects in the scene
            foreach (var rootGo in UnityEngine.SceneManagement.SceneManager.GetActiveScene().GetRootGameObjects())
            {
                var found = FindGameObjectByNameRecursive(rootGo, name);
                if (found != null)
                    return found;
            }
            
            return null;
        }

        private GameObject FindGameObjectByNameRecursive(GameObject obj, string name)
        {
            if (obj.name == name)
                return obj;
                
            foreach (Transform child in obj.transform)
            {
                var found = FindGameObjectByNameRecursive(child.gameObject, name);
                if (found != null)
                    return found;
            }
            
            return null;
        }

        private string CreateGameObject(string? name, GameObjectRef? parentGameObjectRef, Vector3? position, Vector3? rotation, Vector3? scale, Vector3[]? positions, Vector3[]? rotations, bool isLocalSpace, int primitiveType)
        {
            return MainThread.Instance.Run(() =>
            {
                if (string.IsNullOrEmpty(name))
                    return Error.GameObjectNameIsEmpty();

                var parentGo = default(GameObject);
                if (parentGameObjectRef?.IsValid ?? false)
                {
                    parentGo = GameObjectUtils.FindBy(parentGameObjectRef, out var error);
                    if (error != null)
                        return error;
                }

                // Determine if this is batch creation
                bool isBatchCreate = (positions != null && positions.Length > 0) || (rotations != null && rotations.Length > 0);
                
                if (isBatchCreate)
                {
                    // Batch creation logic
                    var createdObjects = new List<GameObject>();
                    var stringBuilder = new StringBuilder();

                    // If using positions + rotation, and rotations is null, then rotations = [rotation * positions.Length]
                    if (rotation != null && rotations == null)
                    {
                        rotations = new Vector3[positions.Length];
                        for (int i = 0; i < positions.Length; i++)
                        {
                            rotations[i] = rotation ?? Vector3.zero;
                        }
                    }

                    // If using position + rotations, and positions is null, then positions = [position * rotations.Length]
                    if (positions == null && rotations != null)
                    {
                        positions = new Vector3[rotations.Length];
                        for (int i = 0; i < rotations.Length; i++)
                        {
                            positions[i] = position ?? Vector3.zero;
                        }
                    }
                    
                    // Check if rotations array length matches positions
                    if (rotations != null && positions != null && rotations.Length != positions.Length)
                    {
                        return $"[Error] The number of rotations ({rotations.Length}) must match the number of positions ({positions.Length}) or be null.";
                    }
                    
                    for (int i = 0; i < positions.Length; i++)
                    {
                        var objectName = positions.Length > 1 ? $"{name}_{i + 1}" : name;
                        var objectPosition = positions[i];
                        var objectRotation = rotations?[i] ?? Vector3.zero;
                        
                        var go = primitiveType switch
                        {
                            0 => GameObject.CreatePrimitive(PrimitiveType.Cube),
                            1 => GameObject.CreatePrimitive(PrimitiveType.Sphere),
                            2 => GameObject.CreatePrimitive(PrimitiveType.Capsule),
                            3 => GameObject.CreatePrimitive(PrimitiveType.Cylinder),
                            4 => GameObject.CreatePrimitive(PrimitiveType.Plane),
                            5 => GameObject.CreatePrimitive(PrimitiveType.Quad),
                            _ => new GameObject(objectName)
                        };
                        
                        go.name = objectName;
                        go.SetTransform(objectPosition, objectRotation, scale, isLocalSpace);
                        
                        if (parentGo != null)
                            go.transform.SetParent(parentGo.transform, false);
                        
                        EditorUtility.SetDirty(go);
                        createdObjects.Add(go);
                        
                        stringBuilder.AppendLine($"Created: {go.name} (ID: {go.GetInstanceID()})");
                    }
                    
                    EditorApplication.RepaintHierarchyWindow();
                    
                    var result = $"[Success] Created {createdObjects.Count} GameObjects in batch.\n{stringBuilder}";
                    
                    // Register undo for batch creation
                    McpUndoHelper.RegisterCreatedObjects(createdObjects, "Create GameObject");
                    
                    return result;
                }
                else
                {
                    // Single object creation
                    var go = primitiveType switch
                    {
                        0 => GameObject.CreatePrimitive(PrimitiveType.Cube),
                        1 => GameObject.CreatePrimitive(PrimitiveType.Sphere),
                        2 => GameObject.CreatePrimitive(PrimitiveType.Capsule),
                        3 => GameObject.CreatePrimitive(PrimitiveType.Cylinder),
                        4 => GameObject.CreatePrimitive(PrimitiveType.Plane),
                        5 => GameObject.CreatePrimitive(PrimitiveType.Quad),
                        _ => new GameObject(name)
                    };
                    go.name = name;
                    go.SetTransform(position, rotation, scale, isLocalSpace);

                    if (parentGo != null)
                        go.transform.SetParent(parentGo.transform, false);

                    EditorUtility.SetDirty(go);
                    EditorApplication.RepaintHierarchyWindow();

                    var result = $"[Success] Created GameObject.\n{go.Print()}";
                    
                    // Register undo for single GameObject creation
                    McpUndoHelper.RegisterCreatedObject(go, "Create GameObject");
                    
                    return result;
                }
            });
        }

<<<<<<< HEAD
        /// <summary>
        /// Recursively collect GameObject and all its child objects
        /// </summary>
        private void CollectObjectHierarchy(GameObject obj, List<GameObject> collection)
        {
            if (obj == null || collection.Contains(obj))
                return;
                
            collection.Add(obj);
            
            // Recursively collect all child objects
            for (int i = 0; i < obj.transform.childCount; i++)
            {
                var child = obj.transform.GetChild(i).gameObject;
                CollectObjectHierarchy(child, collection);
            }
        }
=======

>>>>>>> 4a6d88d3

        private string DestroyGameObject(GameObjectRef? gameObjectRef)
        {
            return MainThread.Instance.Run(() =>
            {
                if (gameObjectRef == null)
                    return "[Error] GameObject reference is required for destroy operation.";

                var go = GameObjectUtils.FindBy(gameObjectRef, out var error);
                if (error != null)
                    return error;

                try
                {
                    var goName = go.name;
                    
                    // Register undo for GameObject deletion
                    McpUndoHelper.RegisterDestroyedObject(go, "Delete GameObject", true);
                    
                    // Refresh the hierarchy
                    EditorApplication.RepaintHierarchyWindow();
                    
                    return $"[Success] Destroy GameObject: {goName} (using Unity native Undo)";
                }
                catch (Exception ex)
                {
                    return $"[Error] Failed to destroy GameObject: {ex.Message}";
                }
            });
        }

        private string DuplicateGameObjects(GameObjectRefList gameObjectRefs)
        {
            return MainThread.Instance.Run(() =>
            {
                if (gameObjectRefs.Count == 0)
                    return "[Error] No GameObject references provided for duplicate operation.";

                var prefabStage = PrefabStageUtility.GetCurrentPrefabStage();
                var gos = new List<GameObject>(gameObjectRefs.Count);

                for (int i = 0; i < gameObjectRefs.Count; i++)
                {
                    var go = GameObjectUtils.FindBy(gameObjectRefs[i], out var error);
                    if (error != null)
                        return error;

                    gos.Add(go);
                }

                Selection.instanceIDs = gos
                    .Select(go => go.GetInstanceID())
                    .ToArray();

                // Register undo and perform duplication
                McpUndoHelper.StartUndoGroup($"Duplicate {gos.Count} GameObjects");
                Unsupported.DuplicateGameObjectsUsingPasteboard();

                var modifiedScenes = Selection.gameObjects
                    .Select(go => go.scene)
                    .Distinct()
                    .ToList();

                foreach (var scene in modifiedScenes)
                    EditorSceneManager.MarkSceneDirty(scene);

                var location = prefabStage != null ? "Prefab" : "Scene";
                var result = @$"[Success] Duplicated {gos.Count} GameObjects in opened {location}.
Duplicated instanceIDs:
{string.Join(", ", Selection.instanceIDs)}";
                
                return result;
            });
        }

        private string ModifyGameObjects(SerializedMemberList? gameObjectDiffs, GameObjectRefList gameObjectRefs)
        {
            return MainThread.Instance.Run(() =>
            {
                if (gameObjectRefs.Count == 0)
                    return "[Error] No GameObject references provided for modify operation.";

                if (gameObjectDiffs == null || gameObjectDiffs.Count == 0)
                    return "[Error] No modification data provided for modify operation.";

                if (gameObjectDiffs.Count != gameObjectRefs.Count)
                    return $"[Error] The number of gameObjectDiffs and gameObjectRefs should be the same. " +
                        $"gameObjectDiffs: {gameObjectDiffs.Count}, gameObjectRefs: {gameObjectRefs.Count}";

                var stringBuilder = new StringBuilder();
                var successCount = 0;
                var errorCount = 0;
                
                // Create separate undo groups for each GameObject to ensure each operation is recorded separately
                var modifiedObjects = new List<string>(); // Track object names for summary

                for (int i = 0; i < gameObjectRefs.Count; i++)
                {
                    var go = GameObjectUtils.FindBy(gameObjectRefs[i], out var error);
                    if (error != null)
                    {
                        stringBuilder.AppendLine($"[Error] GameObject {i}: {error}");
                        errorCount++;
                        continue;
                    }

                    try
                    {
                        var objToModify = (object)go;
                        var type = TypeUtils.GetType(gameObjectDiffs[i].typeName);
                        if (typeof(UnityEngine.Component).IsAssignableFrom(type))
                        {
                            var component = go.GetComponent(type);
                            if (component == null)
                            {
                                stringBuilder.AppendLine($"[Error] GameObject {i}: Component '{type.FullName}' not found on GameObject '{go.name}'.");
                                errorCount++;
                                continue;
                            }
                            objToModify = component;
                        }

                        // Check if the diff has neither fields nor props
                        if ((gameObjectDiffs[i].fields == null || gameObjectDiffs[i].fields.Count == 0) &&
                            (gameObjectDiffs[i].props == null || gameObjectDiffs[i].props.Count == 0))
                        {
                            stringBuilder.AppendLine($"[Error] GameObject {i}: Diff has neither fields nor props - no modifications to apply for GameObject '{go.name}'.");
                            errorCount++;
                            continue;
                        }

                        // Enhanced array handling - process fields and props separately
                        var modificationResult = ProcessObjectModifications(objToModify, gameObjectDiffs[i]);
                                                
                        bool currentOpSuccess = false;
                        string modificationDetails = ""; // Store detailed modification information

                        if (modificationResult.Success)
                        {
                            stringBuilder.AppendLine($"[Success] GameObject {i}: '{go.name}' - {modificationResult.Message}");
                            successCount++;
                            modifiedObjects.Add(go.name);
                            currentOpSuccess = true;

                            // Extract modification details from the populate result
                            modificationDetails = ExtractModificationDetails(modificationResult.Message.Trim());
                            if (string.IsNullOrEmpty(modificationDetails))
                            {
                                modificationDetails = "modified";
                            }
                        }
                        else
                        {
                            stringBuilder.AppendLine($"[Error] GameObject {i}: '{go.name}' - {modificationResult.Message}");
                            errorCount++;
                        }

                        // Register undo and mark the object as modified
                        if (currentOpSuccess && objToModify is UnityEngine.Object unityObj)
                        {
                            string operationName;
                            string details = null;
                            
                            if (string.IsNullOrEmpty(modificationDetails) || modificationDetails == "modified")
                            {
                                operationName = "Modify GameObject";
                            }
                            else
                            {
                                // Extract property name from modification details for more specific operation name
                                var propertyMatch = System.Text.RegularExpressions.Regex.Match(modificationDetails, @"Property '(\w+)'");
                                if (propertyMatch.Success)
                                {
                                    var propertyName = propertyMatch.Groups[1].Value;
                                    operationName = $"Modify {propertyName}";
                                }
                                else
                                {
                                    operationName = "Modify GameObject";
                                }
                                details = McpUndoHelper.SimplifyValueForUndo(modificationDetails);
                            }
                            
                            McpUndoHelper.RegisterModifiedObject(unityObj, operationName, details);
                            EditorUtility.SetDirty(unityObj);
                        }
                    }
                    catch (Exception ex)
                    {
                        stringBuilder.AppendLine($"[Error] GameObject {i}: Exception occurred - {ex.Message}");
                        errorCount++;
                    }
                }

                // Generate summary
                var summary = new StringBuilder();
                if (successCount > 0 && errorCount == 0)
                {
                    summary.AppendLine($"[Success] All {successCount} GameObject(s) modified successfully.");
                }
                else if (successCount > 0 && errorCount > 0)
                {
                    summary.AppendLine($"[Partial Success] {successCount} GameObject(s) modified successfully, {errorCount} failed.");
                }
                else if (errorCount > 0)
                {
                    summary.AppendLine($"[Error] All {errorCount} GameObject(s) failed to modify.");
                }

                summary.AppendLine();
                summary.Append(stringBuilder);

                var result = summary.ToString();
                
                return result;
            });
        }

        private ModificationResult ProcessObjectModifications(object objToModify, SerializedMember serializedMember)
        {
            var result = new ModificationResult();
            var messages = new List<string>();
            var objType = objToModify.GetType();
            
            try
            {
                // Process fields
                if (serializedMember.fields != null && serializedMember.fields.Count > 0)
                {
                    foreach (var field in serializedMember.fields)
                    {
                        var fieldResult = ProcessFieldModification(objToModify, objType, field);
                        if (fieldResult.Success)
                        {
                            messages.Add($"Field '{field.name}' modified successfully");
                        }
                        else
                        {
                            result.Success = false;
                            result.Message = fieldResult.Message;
                            return result;
                        }
                    }
                }

                // Process properties
                if (serializedMember.props != null && serializedMember.props.Count > 0)
                {
                    foreach (var prop in serializedMember.props)
                    {
                        var propResult = ProcessPropertyModification(objToModify, objType, prop);
                        if (propResult.Success)
                        {
                            messages.Add($"Property '{prop.name}' modified successfully");
                        }
                        else
                        {
                            result.Success = false;
                            result.Message = propResult.Message;
                            return result;
                        }
                    }
                }

                result.Success = true;
                result.Message = messages.Count > 0 ? string.Join(", ", messages) : "Modified successfully";
                return result;
            }
            catch (Exception ex)
            {
                result.Success = false;
                result.Message = $"Exception during modification: {ex.Message}";
                return result;
            }
        }

        private ModificationResult ProcessFieldModification(object objToModify, Type objType, SerializedMember field)
        {
            var result = new ModificationResult();
            
            try
            {
                var fieldInfo = objType.GetField(field.name, BindingFlags.Public | BindingFlags.NonPublic | BindingFlags.Instance);
                if (fieldInfo == null)
                {
                    result.Success = false;
                    result.Message = $"Field '{field.name}' not found. Make sure the name is correct and case sensitive.";
                    return result;
                }

                var fieldType = fieldInfo.FieldType;
                
                var convertedValue = ConvertValue(field, fieldType, field.typeName);
                
                if (convertedValue == null && fieldType.IsValueType && Nullable.GetUnderlyingType(fieldType) == null)
                {
                    result.Success = false;
                    result.Message = $"Cannot assign null to value type field '{field.name}' of type '{fieldType.Name}'";
                    return result;
                }

                fieldInfo.SetValue(objToModify, convertedValue);
                result.Success = true;
                result.Message = $"Field '{field.name}' set successfully";
                return result;
            }
            catch (Exception ex)
            {
                result.Success = false;
                result.Message = $"Failed to set field '{field.name}': {ex.Message}";
                return result;
            }
        }

        private ModificationResult ProcessPropertyModification(object objToModify, Type objType, SerializedMember prop)
        {
            var result = new ModificationResult();
            
            try
            {
                var propertyInfo = objType.GetProperty(prop.name, BindingFlags.Public | BindingFlags.NonPublic | BindingFlags.Instance);
                if (propertyInfo == null)
                {
                    result.Success = false;
                    result.Message = $"Property '{prop.name}' not found. Make sure the name is correct and case sensitive.";
                    return result;
                }

                if (!propertyInfo.CanWrite)
                {
                    result.Success = false;
                    result.Message = $"Property '{prop.name}' is read-only";
                    return result;
                }

                var propertyType = propertyInfo.PropertyType;
                var convertedValue = ConvertValue(prop, propertyType, prop.typeName);
                
                if (convertedValue == null && propertyType.IsValueType && Nullable.GetUnderlyingType(propertyType) == null)
                {
                    result.Success = false;
                    result.Message = $"Cannot assign null to value type property '{prop.name}' of type '{propertyType.Name}'";
                    return result;
                }

                propertyInfo.SetValue(objToModify, convertedValue);
                result.Success = true;
                result.Message = $"Property '{prop.name}' set successfully";
                return result;
            }
            catch (Exception ex)
            {
                result.Success = false;
                result.Message = $"Failed to set property '{prop.name}': {ex.Message}";
                return result;
            }
        }

        private object ConvertValue(SerializedMember member, Type targetType, string typeName)
        {
            if (member == null)
                return null;

            // Handle array types
            if (targetType.IsArray)
            {
                return ConvertArray(member, targetType, typeName);
            }

            // Handle Unity Object references by instance ID
            if (typeof(UnityEngine.Object).IsAssignableFrom(targetType))
            {
                return ConvertToUnityObject(member, targetType, enableTransformSpecialHandling: false);
            }

            // Handle enums with strict validation
            if (targetType.IsEnum)
            {
                // Extract the raw value from SerializedMember
                object rawValue = member.GetValue<object>();

                // Check if the enum value is valid
                if (!CheckEnum(rawValue, targetType, out string errorMessage))
                {
                    throw new InvalidCastException(errorMessage);
                }
            }

            // Handle basic types
            return ConvertFromSerializedMember(member, targetType);
        }

        private object ConvertArray(SerializedMember member, Type arrayType, string typeName)
        {
            var targetElementType = arrayType.GetElementType();
            
            // Strategy 1: JsonElement array (most common case)
            var jsonElementArray = TryGetJsonElementArray(member);
            if (jsonElementArray != null)
            {
                return ConvertToTypedArray(jsonElementArray, targetElementType);
            }
            
            // Strategy 2: Generic approach (handles object[], int[], and all other array types)
            var genericArray = TryGetGenericArray(member, arrayType);
            if (genericArray != null)
            {
                return ConvertToTypedArray(genericArray, targetElementType);
            }

            // Return empty array if all strategies fail
            return Array.CreateInstance(targetElementType, 0);
        }

        private object[] TryGetJsonElementArray(SerializedMember member)
        {
            try
            {
                var jsonElement = member.GetValue<System.Text.Json.JsonElement>();
                if (jsonElement.ValueKind == System.Text.Json.JsonValueKind.Array)
                {
                    return jsonElement.EnumerateArray()
                        .Select(ConvertJsonElementToObject)
                        .ToArray();
                }
            }
            catch { }
            return null;
        }



        private object[] TryGetGenericArray(SerializedMember member, Type arrayType)
        {
            try
            {
                var methodInfo = typeof(SerializedMember).GetMethod("GetValue").MakeGenericMethod(arrayType);
                var result = methodInfo.Invoke(member, null);
                if (result is Array genericArray)
                {
                    var objectArray = new object[genericArray.Length];
                    for (int i = 0; i < genericArray.Length; i++)
                    {
                        objectArray[i] = genericArray.GetValue(i);
                    }
                    return objectArray;
                }
            }
            catch { }
            return null;
        }

        private Array ConvertToTypedArray(object[] sourceArray, Type targetElementType)
        {
            var typedArray = Array.CreateInstance(targetElementType, sourceArray.Length);
            
            for (int i = 0; i < sourceArray.Length; i++)
            {
                var convertedElement = ConvertArrayElement(sourceArray[i], targetElementType);
                typedArray.SetValue(convertedElement, i);
            }
            
            return typedArray;
        }
        
        private object ConvertArrayElement(object elementValue, Type targetElementType)
        {
            if (elementValue == null)
                return null;

            // Handle Unity Object references by instance ID
            if (typeof(UnityEngine.Object).IsAssignableFrom(targetElementType))
            {
                var result = ConvertToUnityObject(elementValue, targetElementType);
                // Check if the result is an error string
                if (result is string errorString && errorString.StartsWith("[Error]"))
                {
                    throw new InvalidCastException(errorString);
                }
                return result;
            }

            // Handle basic types
            return ConvertToBasicType(elementValue, targetElementType);
        }

        private object ConvertJsonElementToObject(System.Text.Json.JsonElement element)
        {
            switch (element.ValueKind)
            {
                case System.Text.Json.JsonValueKind.String:
                    return element.GetString();
                case System.Text.Json.JsonValueKind.Number:
                    return ExtractNumericValue(element);
                case System.Text.Json.JsonValueKind.True:
                    return true;
                case System.Text.Json.JsonValueKind.False:
                    return false;
                case System.Text.Json.JsonValueKind.Null:
                    return null;
                case System.Text.Json.JsonValueKind.Object:
                    // Handle object with instanceID
                    if (element.TryGetProperty("instanceID", out var instanceIdProperty))
                    {
                        return instanceIdProperty.GetInt32();
                    }
                    return element;
                default:
                    return element;
            }
        }

        private int ExtractInstanceId(object value)
        {
            return value switch
            {
                int intValue => intValue,
                SerializedMember member => ExtractInstanceIdFromSerializedMember(member),
                System.Text.Json.JsonElement jsonElement when jsonElement.ValueKind == System.Text.Json.JsonValueKind.Number => jsonElement.GetInt32(),
                System.Text.Json.JsonElement jsonElement when jsonElement.ValueKind == System.Text.Json.JsonValueKind.Object &&
                    jsonElement.TryGetProperty("instanceID", out var instanceIdProperty) => instanceIdProperty.GetInt32(),
                string strValue when int.TryParse(strValue, out int parsedId) => parsedId,
                _ => 0
            };
        }

        private int ExtractInstanceIdFromSerializedMember(SerializedMember member)
        {
            try
            {
                // First try to get the instanceID directly
                return member.GetValue<int>();
            }
            catch
            {
                try
                {
                    // Try to get from ObjectRef
                    var objectRef = member.GetValue<ObjectRef>();
                    return objectRef?.instanceID ?? 0;
                }
                catch
                {
                    return 0;
                }
            }
        }

        private object ExtractNumericValue(System.Text.Json.JsonElement element)
        {
            if (element.TryGetInt32(out int intValue))
                return intValue;
            if (element.TryGetInt64(out long longValue))
                return longValue;
            if (element.TryGetDouble(out double doubleValue))
                return doubleValue;
            return element.GetDecimal();
        }

        private object ConvertToUnityObject(object value, Type targetType, bool enableTransformSpecialHandling = true)
        {
            var instanceId = ExtractInstanceId(value);
            
            if (instanceId == 0)
                return null;

            var foundObject = EditorUtility.InstanceIDToObject(instanceId);
            
            if (foundObject == null)
                throw new InvalidCastException(Error.NotFoundGameObjectWithInstanceID(instanceId));

            // Special handling for Transform - the instanceID might refer to a GameObject
            if (enableTransformSpecialHandling && targetType == typeof(Transform))
            {
                if (foundObject is GameObject gameObject)
                    return gameObject.transform;
                else if (foundObject is Transform transform)
                    return transform;
            }
            
            // Check if the found object is compatible with the target type
            if (targetType.IsAssignableFrom(foundObject.GetType()))
                return foundObject;
            else
            {
                throw new InvalidCastException(Error.ObjectIsNotCompatibleWithTargetType(foundObject.name, targetType.Name));
            }
        }

        private object ConvertToBasicType(object value, Type targetType)
        {
            // Direct type assignment if compatible
            if (targetType.IsAssignableFrom(value.GetType()))
                return value;

            // Validate enum value
            if (targetType.IsEnum && !CheckEnum(value, targetType, out string errorMessage))
            {
                throw new InvalidCastException(errorMessage);
            }

            // Convert using System.Convert
            try
            {
                return Convert.ChangeType(value, targetType);
            }
            catch
            {
                return null;
            }
        }

        private bool CheckEnum(object value, Type enumType, out string errorMessage)
        {
            errorMessage = null;
            
            // Unified null check
            value = ExtractActualValue(value);
            if (value == null)
            {
                errorMessage = $"Cannot use null value for enum type '{enumType.Name}'";
                UnityEngine.Debug.LogError($"[MCP Enum Debug] ERROR: {errorMessage}");
                return false;
            }

            return value switch
            {
                string stringValue => ValidateEnumString(stringValue, enumType, out errorMessage),
                var numericValue when IsNumericType(numericValue.GetType()) => ValidateEnumNumeric(numericValue, enumType, out errorMessage),
                _ => SetUnsupportedTypeError(value, enumType, out errorMessage)
            };
        }

        private object ExtractActualValue(object value)
        {
            if (value is System.Text.Json.JsonElement jsonElement)
            {
                return ConvertJsonElementToObject(jsonElement);
            }
            return value;
        }

        private bool IsNumericType(Type type)
        {
            return Type.GetTypeCode(type) switch
            {
                TypeCode.Byte or TypeCode.SByte or TypeCode.Int16 or TypeCode.UInt16 or 
                TypeCode.Int32 or TypeCode.UInt32 or TypeCode.Int64 or TypeCode.UInt64 => true,
                _ => false
            };
        }

        private bool ValidateEnumString(string stringValue, Type enumType, out string errorMessage)
        {
            var enumName = ExtractEnumName(stringValue);
            
            if (Enum.TryParse(enumType, enumName, true, out var enumValue))
            {
                errorMessage = null;
                return true;
            }

            var validNames = string.Join(", ", Enum.GetNames(enumType));
            errorMessage = $"'{stringValue}' is not a valid value for enum type '{enumType.Name}'. Valid values are: {validNames}";
            return false;
        }

        private bool ValidateEnumNumeric(object numericValue, Type enumType, out string errorMessage)
        {
            var longValue = Convert.ToInt64(numericValue);
            
            // Handle Flags enum
            if (enumType.IsDefined(typeof(System.FlagsAttribute), false))
            {
                return ValidateFlagsEnumValue(longValue, enumType, out errorMessage);
            }
            
            // Check regular enum values
            if (Enum.IsDefined(enumType, numericValue))
            {
                errorMessage = null;
                return true;
            }

            var validValues = Enum.GetValues(enumType).Cast<object>()
                .Select(v => $"{v} ({Convert.ToInt64(v)})")
                .ToArray();
            var validValuesStr = string.Join(", ", validValues);
            errorMessage = $"Numeric value '{longValue}' is not defined in enum type '{enumType.Name}'. Valid values are: {validValuesStr}";
            return false;
        }

        private string ExtractEnumName(string stringValue)
        {
            // Remove possible type prefix (e.g., "MyEnum.Value1" -> "Value1")
            var lastDotIndex = stringValue.LastIndexOf('.');
            return lastDotIndex >= 0 && lastDotIndex < stringValue.Length - 1 
                ? stringValue.Substring(lastDotIndex + 1) 
                : stringValue;
        }

        private bool SetUnsupportedTypeError(object value, Type enumType, out string errorMessage)
        {
            errorMessage = $"Cannot use value '{value}' of type '{value.GetType().Name}' for enum type '{enumType.Name}'. Supported types: string (enum name), integer (enum value)";
            return false;
        }

        /// <summary>
        /// Validate whether the flag enum value is valid
        /// </summary>
        private bool ValidateFlagsEnumValue(long numericValue, Type enumType, out string errorMessage)
        {
            errorMessage = null;
            
            // Get all valid enum values
            var enumValues = Enum.GetValues(enumType).Cast<object>()
                .Select(Convert.ToInt64)
                .Where(v => v != 0) // Exclude None = 0 value as it usually doesn't participate in bit operations
                .ToArray();
            
            // If value is 0, check if there's an enum value defined as 0 (usually None)
            if (numericValue == 0)
            {
                if (Enum.IsDefined(enumType, (int)numericValue))
                {
                    return true;
                }
                else
                {
                    errorMessage = $"Value '0' is not defined for Flags enum type '{enumType.Name}'";
                    return false;
                }
            }
            
            // For non-zero values, check if all bits correspond to valid enum values
            var remainingValue = numericValue;
            var usedFlags = new List<string>();
            
            // Bit-wise check (from largest to smallest)
            var sortedValues = enumValues.OrderByDescending(v => v).ToArray();
            
            foreach (var enumValue in sortedValues)
            {
                if ((remainingValue & enumValue) == enumValue)
                {
                    remainingValue &= ~enumValue; // Clear this bit
                    var enumName = Enum.GetName(enumType, enumValue);
                    if (!string.IsNullOrEmpty(enumName))
                    {
                        usedFlags.Add($"{enumName} ({enumValue})");
                    }
                }
            }
            
            // If there are remaining bits, it means invalid flags are included
            if (remainingValue != 0)
            {
                var validValues = Enum.GetValues(enumType).Cast<object>()
                    .Select(v => $"{v} ({Convert.ToInt64(v)})")
                    .ToArray();
                var validValuesStr = string.Join(", ", validValues);
                
                errorMessage = $"Flags enum value '{numericValue}' contains invalid bits. " +
                    $"Valid individual flags are: {validValuesStr}. " +
                    $"You can combine them using bitwise OR (|) operation.";
                return false;
            }
            
            return true;
        }

        private object ConvertFromSerializedMember(SerializedMember member, Type targetType)
        {
            try
            {
                var methodInfo = typeof(SerializedMember).GetMethod("GetValue").MakeGenericMethod(targetType);
                return methodInfo.Invoke(member, null);
            }
            catch (Exception ex)
            {
                Debug.LogError($"[GameObject.Manage.Modify] Exception in ConvertFromSerializedMember: {ex.Message}\nStackTrace: {ex.StackTrace}");
                return null;
            }
        }

        /// <summary>
        /// Extract modification details from the populate result string for better undo group naming
        /// </summary>
        private string ExtractModificationDetails(string populateResultString)
        {
            if (string.IsNullOrEmpty(populateResultString))
                return "";

            var details = new List<string>();
            var lines = populateResultString.Split(new[] { '\r', '\n' }, StringSplitOptions.RemoveEmptyEntries);

            foreach (var line in lines)
            {
                var trimmedLine = line.Trim();
                
                // Look for success patterns with property/field modifications
                if (trimmedLine.StartsWith("[Success]"))
                {
                    // Extract property/field modification info
                    // Pattern: "[Success] Property 'position' modified to '(0.10, 0.00, 5.10)'"
                    // Pattern: "[Success] Field 'someField' changed to 'newValue'"
                    // Pattern: "[Success] GameObject property 'name' changed to 'NewName'"
                    
                    if (trimmedLine.Contains("Property '") && trimmedLine.Contains("' modified to '"))
                    {
                        var propStart = trimmedLine.IndexOf("Property '") + "Property '".Length;
                        var propEnd = trimmedLine.IndexOf("'", propStart);
                        if (propEnd > propStart)
                        {
                            var propertyName = trimmedLine.Substring(propStart, propEnd - propStart);
                            
                            var valueStart = trimmedLine.IndexOf("' modified to '") + "' modified to '".Length;
                            var valueEnd = trimmedLine.LastIndexOf("'");
                            if (valueEnd > valueStart)
                            {
                                var newValue = trimmedLine.Substring(valueStart, valueEnd - valueStart);
                                // Simplify the value display for readability
                                var simplifiedValue = SimplifyValue(newValue);
                                details.Add($"{propertyName} → {simplifiedValue}");
                            }
                            else
                            {
                                details.Add($"{propertyName} modified");
                            }
                        }
                    }
                    else if (trimmedLine.Contains("Field '") && trimmedLine.Contains("' changed to '"))
                    {
                        var fieldStart = trimmedLine.IndexOf("Field '") + "Field '".Length;
                        var fieldEnd = trimmedLine.IndexOf("'", fieldStart);
                        if (fieldEnd > fieldStart)
                        {
                            var fieldName = trimmedLine.Substring(fieldStart, fieldEnd - fieldStart);
                            
                            var valueStart = trimmedLine.IndexOf("' changed to '") + "' changed to '".Length;
                            var valueEnd = trimmedLine.LastIndexOf("'");
                            if (valueEnd > valueStart)
                            {
                                var newValue = trimmedLine.Substring(valueStart, valueEnd - valueStart);
                                var simplifiedValue = SimplifyValue(newValue);
                                details.Add($"{fieldName} → {simplifiedValue}");
                            }
                            else
                            {
                                details.Add($"{fieldName} modified");
                            }
                        }
                    }
                    else if (trimmedLine.Contains("GameObject property '") && trimmedLine.Contains("' changed to '"))
                    {
                        var propStart = trimmedLine.IndexOf("GameObject property '") + "GameObject property '".Length;
                        var propEnd = trimmedLine.IndexOf("'", propStart);
                        if (propEnd > propStart)
                        {
                            var propertyName = trimmedLine.Substring(propStart, propEnd - propStart);
                            
                            var valueStart = trimmedLine.IndexOf("' changed to '") + "' changed to '".Length;
                            var valueEnd = trimmedLine.LastIndexOf("'");
                            if (valueEnd > valueStart)
                            {
                                var newValue = trimmedLine.Substring(valueStart, valueEnd - valueStart);
                                var simplifiedValue = SimplifyValue(newValue);
                                details.Add($"{propertyName} → {simplifiedValue}");
                            }
                            else
                            {
                                details.Add($"{propertyName} modified");
                            }
                        }
                    }
                }
            }

            if (details.Count == 0)
                return "modified";

            // Combine details, but limit length for readability
            var combined = string.Join(", ", details);
            if (combined.Length > 60) // Limit to avoid too long names
            {
                // Show first few modifications and indicate there are more
                var firstDetails = details.Take(2).ToList();
                var firstCombined = string.Join(", ", firstDetails);
                if (details.Count > 2)
                {
                    return $"{firstCombined}... (+{details.Count - 2} more)";
                }
                else if (firstCombined.Length > 60)
                {
                    return $"{firstCombined.Substring(0, 57)}...";
                }
                return firstCombined;
            }

            return combined;
        }

        /// <summary>
        /// Simplify complex values for better readability in undo group names
        /// </summary>
        private string SimplifyValue(string value)
        {
            if (string.IsNullOrEmpty(value))
                return value;

            // Simplify Vector3 format: "(1.50, 2.00, 3.00)" -> "(1.5, 2, 3)"
            if (value.StartsWith("(") && value.EndsWith(")") && value.Contains(","))
            {
                var cleaned = value.Trim('(', ')');
                var parts = cleaned.Split(',');
                if (parts.Length == 3)
                {
                    var simplifiedParts = parts.Select(p => 
                    {
                        if (float.TryParse(p.Trim(), out var floatVal))
                        {
                            // Remove unnecessary trailing zeros
                            if (floatVal == Math.Round(floatVal))
                                return Math.Round(floatVal).ToString();
                            else
                                return floatVal.ToString("0.##");
                        }
                        return p.Trim();
                    });
                    return $"({string.Join(", ", simplifiedParts)})";
                }
            }

            // Limit string length
            if (value.Length > 20)
            {
                return $"{value.Substring(0, 17)}...";
            }

            return value;
        }

        private string SetParentGameObjects(GameObjectRefList gameObjectRefs, GameObjectRef? parentGameObjectRef, bool worldPositionStays)
        {
            return MainThread.Instance.Run(() =>
            {
                if (gameObjectRefs.Count == 0)
                    return "[Error] No GameObject references provided for setParent operation.";

                if (parentGameObjectRef == null)
                    return "[Error] Parent GameObject reference is required for setParent operation.";

                var stringBuilder = new StringBuilder();
                int changedCount = 0;
                
                // Get parent GameObject once
                var parentGo = GameObjectUtils.FindBy(parentGameObjectRef, out var parentError);
                if (parentError != null)
                    return $"[Error] Parent GameObject: {parentError}";

                // Collect transforms for batch parent change
                var targetTransforms = new List<Transform>();
                
                for (var i = 0; i < gameObjectRefs.Count; i++)
                {
                    var targetGo = GameObjectUtils.FindBy(gameObjectRefs[i], out var error);
                    if (error != null)
                    {
                        stringBuilder.AppendLine(error);
                        continue;
                    }

                    targetTransforms.Add(targetGo.transform);
                    changedCount++;
                    stringBuilder.AppendLine(@$"[Success] Set parent of {gameObjectRefs[i]} to {parentGameObjectRef}.");
                }

                // Register undo for parent changes
                if (targetTransforms.Count > 0)
                {
                    McpUndoHelper.RegisterParentChanges(targetTransforms, parentGo.transform);
                }

                if (changedCount > 0)
                    EditorSceneManager.MarkSceneDirty(EditorSceneManager.GetActiveScene());

                var result = stringBuilder.ToString();
                
                return result;
            });
        }

    private string SetActiveGameObjects(GameObjectRefList gameObjectRefs, bool active)
    {
        return MainThread.Instance.Run(() =>
        {
            if (gameObjectRefs.Count == 0)
                return "[Error] No GameObject references provided for setActive operation.";

            var stringBuilder = new StringBuilder();
            int changedCount = 0;

            for (var i = 0; i < gameObjectRefs.Count; i++)
            {
                var targetGo = GameObjectUtils.FindBy(gameObjectRefs[i], out var error);
                if (error != null)
                {
                    stringBuilder.AppendLine(error);
                    continue;
                }

                targetGo.SetActive(active);
                changedCount++;

                stringBuilder.AppendLine($"[Success] Set active state of '{targetGo.name}' to {active}.");
            }

            if (changedCount > 0)
                EditorSceneManager.MarkSceneDirty(EditorSceneManager.GetActiveScene());

            return stringBuilder.ToString();
        });
    }

    private string SetComponentActiveGameObjects(GameObjectRefList gameObjectRefs, string? componentTypeName, bool? componentActive)
    {
        return MainThread.Instance.Run(() =>
        {
            if (gameObjectRefs.Count == 0)
                return "[Error] No GameObject references provided for setComponentActive operation.";

            if (string.IsNullOrEmpty(componentTypeName))
                return "[Error] Component type name is required for setComponentActive operation.";

            bool activeState = componentActive ?? true;

            var stringBuilder = new StringBuilder();
            int changedCount = 0;

            for (var i = 0; i < gameObjectRefs.Count; i++)
            {
                var targetGo = GameObjectUtils.FindBy(gameObjectRefs[i], out var error);
                if (error != null)
                {
                    stringBuilder.AppendLine(error);
                    continue;
                }

                var componentType = TypeUtils.GetType(componentTypeName);
                if (componentType == null)
                {
                    stringBuilder.AppendLine($"[Error] GameObject {i}: Component type '{componentTypeName}' not found.");
                    continue;
                }

                var component = targetGo.GetComponent(componentType);
                if (component == null)
                {
                    stringBuilder.AppendLine($"[Error] GameObject {i}: Component '{componentType.FullName}' not found on GameObject '{targetGo.name}'.");
                    continue;
                }

                try
                {
                    // First try to get the enabled property
                    var enabledProperty = componentType.GetProperty("enabled");
                    if (enabledProperty != null && enabledProperty.CanWrite)
                    {
                        enabledProperty.SetValue(component, activeState);
                        changedCount++;
                        stringBuilder.AppendLine($"[Success] Set component '{componentType.FullName}' active state of '{targetGo.name}' to {activeState}.");
                    }
                    else
                    {
                        // If no enabled property, try to use the component as a Behaviour
                        if (component is Behaviour behaviour)
                        {
                            behaviour.enabled = activeState;
                            changedCount++;
                            stringBuilder.AppendLine($"[Success] Set component '{componentType.FullName}' active state of '{targetGo.name}' to {activeState}.");
                        }
                        else
                        {
                            stringBuilder.AppendLine($"[Error] GameObject {i}: Component '{componentType.FullName}' does not support enabling/disabling.");
                        }
                    }
                }
                catch (Exception ex)
                {
                    stringBuilder.AppendLine($"[Error] GameObject {i}: Exception occurred - {ex.Message}");
                }
                }

                if (changedCount > 0)
                    EditorSceneManager.MarkSceneDirty(EditorSceneManager.GetActiveScene());

                return stringBuilder.ToString();
            });
        }
    }
} <|MERGE_RESOLUTION|>--- conflicted
+++ resolved
@@ -292,27 +292,7 @@
             });
         }
 
-<<<<<<< HEAD
-        /// <summary>
-        /// Recursively collect GameObject and all its child objects
-        /// </summary>
-        private void CollectObjectHierarchy(GameObject obj, List<GameObject> collection)
-        {
-            if (obj == null || collection.Contains(obj))
-                return;
-                
-            collection.Add(obj);
-            
-            // Recursively collect all child objects
-            for (int i = 0; i < obj.transform.childCount; i++)
-            {
-                var child = obj.transform.GetChild(i).gameObject;
-                CollectObjectHierarchy(child, collection);
-            }
-        }
-=======
-
->>>>>>> 4a6d88d3
+
 
         private string DestroyGameObject(GameObjectRef? gameObjectRef)
         {
