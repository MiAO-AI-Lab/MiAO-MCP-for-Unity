--- conflicted
+++ resolved
@@ -3,13 +3,10 @@
 using UnityEngine;
 using UnityEditor;
 using com.MiAO.Unity.MCP.Common;
+using com.MiAO.Unity.MCP.Editor.UI;
 using System.Threading.Tasks;
-<<<<<<< HEAD
-using com.MiAO.Unity.MCP.Editor.UI;
-=======
 using System.Linq;
 using System.Collections.Generic;
->>>>>>> d97c8c0b
 
 namespace com.MiAO.Unity.MCP.Editor
 {
@@ -41,6 +38,7 @@
 
         [MenuItem("Tools/MCP Hub/MCP Server/Open Error Logs", priority = 1015)]
         public static void OpenErrorLogs() => OpenFile(Startup.ServerErrorLogsPath);
+		
         static void ConfigureVisualStudio(com.MiAO.Unity.MCP.Editor.Common.VisualStudioConfigLocation location)
         {
             var configPath = GetVisualStudioConfigPath(location);
