--- conflicted
+++ resolved
@@ -318,52 +318,7 @@
 
         private void SaveAIConfiguration(VisualElement root)
         {
-<<<<<<< HEAD
             SaveAIConfigurationInternal(root, "[AI Connector] AI configuration updated");
-=======
-            try
-            {
-                var config = new AIConfigData
-                {
-                    openaiApiKey = root.Query<TextField>("openaiApiKey").First().value,
-                    openaiModel = root.Query<TextField>("openaiModel").First().value,
-                    openaiBaseUrl = root.Query<TextField>("openaiBaseUrl").First().value,
-                    
-                    geminiApiKey = root.Query<TextField>("geminiApiKey").First().value,
-                    geminiModel = root.Query<TextField>("geminiModel").First().value,
-                    geminiBaseUrl = root.Query<TextField>("geminiBaseUrl").First().value,
-                    
-                    claudeApiKey = root.Query<TextField>("claudeApiKey").First().value,
-                    claudeModel = root.Query<TextField>("claudeModel").First().value,
-                    claudeBaseUrl = root.Query<TextField>("claudeBaseUrl").First().value,
-                    
-                    localApiUrl = root.Query<TextField>("localApiUrl").First().value,
-                    localModel = root.Query<TextField>("localModel").First().value,
-                    
-                    visionModelProvider = root.Query<DropdownField>("visionModelProvider").First().value,
-                    textModelProvider = root.Query<DropdownField>("textModelProvider").First().value,
-                    codeModelProvider = root.Query<DropdownField>("codeModelProvider").First().value,
-                    
-                    timeoutSeconds = root.Query<IntegerField>("timeoutSeconds").First().value,
-                    maxTokens = root.Query<IntegerField>("maxTokens").First().value
-                };
-
-                // 1. Save configuration file in Unity package
-                var unityConfigPath = "Packages/com.miao.unity.mcp/Config/AI_Config.json";
-                var jsonText = JsonUtility.ToJson(config, true);
-                System.IO.File.WriteAllText(unityConfigPath, jsonText);
-                
-                // 2. Also update server environment configuration file
-                UpdateServerConfiguration(config);
-
-                Debug.Log("AI configuration saved successfully to both Unity and Server environments!");
-                SaveChanges("[AI Connector] AI configuration updated");
-            }
-            catch (System.Exception ex)
-            {
-                Debug.LogError($"Failed to save AI configuration: {ex.Message}");
-            }
->>>>>>> c8660605
         }
 
         /// <summary>
@@ -412,51 +367,15 @@
         {
             try
             {
-<<<<<<< HEAD
                 var config = CollectAIConfigurationFromUI(root);
-
-                // Save to Unity package
-                var unityConfigPath = "Packages/com.miao.Unity.MCP/Config/AI_Config.json";
-=======
-                var config = new AIConfigData
-                {
-                    openaiApiKey = root.Query<TextField>("openaiApiKey").First().value,
-                    openaiModel = root.Query<TextField>("openaiModel").First().value,
-                    openaiBaseUrl = root.Query<TextField>("openaiBaseUrl").First().value,
-                    
-                    geminiApiKey = root.Query<TextField>("geminiApiKey").First().value,
-                    geminiModel = root.Query<TextField>("geminiModel").First().value,
-                    geminiBaseUrl = root.Query<TextField>("geminiBaseUrl").First().value,
-                    
-                    claudeApiKey = root.Query<TextField>("claudeApiKey").First().value,
-                    claudeModel = root.Query<TextField>("claudeModel").First().value,
-                    claudeBaseUrl = root.Query<TextField>("claudeBaseUrl").First().value,
-                    
-                    localApiUrl = root.Query<TextField>("localApiUrl").First().value,
-                    localModel = root.Query<TextField>("localModel").First().value,
-                    
-                    visionModelProvider = root.Query<DropdownField>("visionModelProvider").First().value,
-                    textModelProvider = root.Query<DropdownField>("textModelProvider").First().value,
-                    codeModelProvider = root.Query<DropdownField>("codeModelProvider").First().value,
-                    
-                    timeoutSeconds = root.Query<IntegerField>("timeoutSeconds").First().value,
-                    maxTokens = root.Query<IntegerField>("maxTokens").First().value
-                };
 
                 // 1. Save configuration file in Unity package
                 var unityConfigPath = "Packages/com.miao.unity.mcp/Config/AI_Config.json";
->>>>>>> c8660605
                 var jsonText = JsonUtility.ToJson(config, true);
                 System.IO.File.WriteAllText(unityConfigPath, jsonText);
                 
-                // Update server environment
+                // 2. Update server environment
                 UpdateServerConfiguration(config);
-                
-<<<<<<< HEAD
-                // Reload proxy configuration
-                ReloadAgentModelProxyConfig();
-=======
->>>>>>> c8660605
                 
                 SaveChanges(changeMessage);
             }
@@ -600,41 +519,6 @@
             }
         }
 
-<<<<<<< HEAD
-        /// <summary>
-        /// Reload AgentModelProxy configuration
-        /// </summary>
-        private void ReloadAgentModelProxyConfig()
-        {
-            try
-            {
-                // Use reflection to call AgentModelProxy.ReloadConfig()
-                var agentModelProxyType = System.Type.GetType("com.miao.Unity.MCP.Editor.Server.AgentModelProxy, com.miao.Unity.MCP.Editor");
-                if (agentModelProxyType != null)
-                {
-                    var reloadConfigMethod = agentModelProxyType.GetMethod("ReloadConfig", System.Reflection.BindingFlags.Public | System.Reflection.BindingFlags.Static);
-                    if (reloadConfigMethod != null)
-                    {
-                        reloadConfigMethod.Invoke(null, null);
-                    }
-                    else
-                    {
-                        Debug.LogWarning("ReloadConfig method not found in AgentModelProxy");
-                    }
-                }
-                else
-                {
-                    Debug.LogWarning("AgentModelProxy type not found");
-                }
-            }
-            catch (System.Exception ex)
-            {
-                Debug.LogWarning($"Failed to reload AgentModelProxy configuration: {ex.Message}");
-            }
-        }
-
-=======
->>>>>>> c8660605
         [System.Serializable]
         private class AIConfigData
         {
